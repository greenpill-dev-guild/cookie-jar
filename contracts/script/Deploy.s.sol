--- conflicted
+++ resolved
@@ -27,13 +27,9 @@
         vm.startBroadcast(deployerPrivateKey);
         bytes32 devguildSalt = keccak256(abi.encodePacked("devguild"));
 
-<<<<<<< HEAD
         // Deploy Registry
         CookieJarRegistry registry = new CookieJarRegistry{salt: devguildSalt}();
         ERC20Mock testtoken = new ERC20Mock{salt: devguildSalt}();
-=======
-        ERC20Mock testtoken = new ERC20Mock();
->>>>>>> 783ed427
         testtoken.mint(deployer, 100e18);
         console.log("Test ERC", address(testtoken));
 
@@ -48,14 +44,11 @@
 
         console.log("CookieJarFactory deployed at: ", address(factory));
 
-<<<<<<< HEAD
         // Set Factory in Registry
         registry.setCookieJarFactory(address(factory));
 
         ERC721Mock erc721 = new ERC721Mock{salt: devguildSalt}("TestNFT", "TNFT");
-=======
-        ERC721Mock erc721 = new ERC721Mock("TestNFT", "TNFT");
->>>>>>> 783ed427
+
         erc721.mint(deployer, 1);
         console.log("ERC721Mock deployed at:", address(erc721));
         console.log("Token ID 1 minted to:", deployer);
