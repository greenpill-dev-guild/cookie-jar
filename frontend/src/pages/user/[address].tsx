--- conflicted
+++ resolved
@@ -22,7 +22,7 @@
 import {
   useWriteCookieJarDepositEth,
   useWriteCookieJarDepositCurrency,
-  useWriteErc20Approve
+  useWriteErc20Approve,
 } from "../../generated";
 
 import { LoadingState } from "../../components/Loading";
@@ -69,14 +69,13 @@
     writeContract: Approve,
     isPending: isApprovalPending,
     isSuccess: isApprovalSuccess,
-    isError:isApprovalerror
+    isError: isApprovalerror,
   } = useWriteErc20Approve();
 
   const [approvalCompleted, setApprovalCompleted] = useState(false);
   const [pendingDepositAmount, setPendingDepositAmount] = useState<bigint>(0n);
 
   useEffect(() => {
-
     if (isApprovalSuccess && approvalCompleted) {
       console.log("hitt");
       DepositCurrency({
@@ -98,38 +97,23 @@
     const amountBigInt = parseEther(value || "0");
 
     if (config.currency == "0x0000000000000000000000000000000000000003") {
-<<<<<<< HEAD
-      // Identifier address for ETH.
-      DepositETH({
-=======
       DepositEth({
->>>>>>> dd7526c9
         address: addressString as `0x${string}`,
         value: amountBigInt,
       });
     } else {
-<<<<<<< HEAD
-      // approve the amount to jar.
-      DepositCurrency({
-        address: addressString as `0x${string}`,
-        args: [BigInt(value || "0")],
-      });
-=======
-
       setApprovalCompleted(true);
       setPendingDepositAmount(amountBigInt);
       try {
         console.log("Calling approve with", tokenAddress);
 
-         Approve({
+        Approve({
           address: config.currency as `0x${string}`,
           args: [addressString as `0x${string}`, amountBigInt],
         });
       } catch (error) {
         console.error("Approve error:", error);
       }
-      
->>>>>>> dd7526c9
     }
   };
 
